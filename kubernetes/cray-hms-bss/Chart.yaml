--- conflicted
+++ resolved
@@ -2,8 +2,4 @@
 description: "Kubernetes resources for cray-hms-bss"
 name: "cray-hms-bss"
 home: "HMS/hms-bss"
-<<<<<<< HEAD
-version: 1.9.8
-=======
-version: 1.9.9
->>>>>>> 35c31fce
+version: 1.9.9